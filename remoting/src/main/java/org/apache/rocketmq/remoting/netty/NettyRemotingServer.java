--- conflicted
+++ resolved
@@ -350,13 +350,6 @@
             }
         }
 
-<<<<<<< HEAD
-        
-=======
-        /**
-         *指定时间没有进行读写，会进行回调
-         */
->>>>>>> d1b66264
         @Override
         public void userEventTriggered(ChannelHandlerContext ctx, Object evt) throws Exception {
             if (evt instanceof IdleStateEvent) {
